--- conflicted
+++ resolved
@@ -93,10 +93,6 @@
 clang = "==20.1.1"
 lld = "==20.1.1"
 snax-cluster-prebuilt = "==0.2.13.ext"
-<<<<<<< HEAD
 snakemake-minimal="*"
-=======
-snakemake-minimal = "*"
->>>>>>> fcd65fd0
 pyright = ">=1.1.390,<2"
 vcd-to-csv = { version = ">=0.1.0,<0.2", channel = "kuleuven-micas" }