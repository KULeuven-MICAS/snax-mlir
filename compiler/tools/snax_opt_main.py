import argparse
from xdsl.xdsl_opt_main import xDSLOptMain
from xdsl.ir import MLContext
from compiler.dialects.snax import Snax
from compiler.transforms.dispatch_elementwise_mult import DispatchElementWiseMult
from compiler.transforms.linalg_to_library_call import LinalgToLibraryCall
from compiler.transforms.set_memory_space import SetMemorySpace
from compiler.transforms.insert_sync_barrier import InsertSyncBarrier
<<<<<<< HEAD
from compiler.transforms.dispatch_regions import DispatchRegions
=======
from compiler.transforms.snax_copy_to_dma import SNAXCopyToDMA
>>>>>>> 54b38a7e
from collections.abc import Sequence


class SNAXOptMain(xDSLOptMain):
    def __init__(
        self,
        description: str = "SNAX modular optimizer driver",
        args: Sequence[str] | None = None,
    ):
        self.available_frontends = {}
        self.available_passes = {}
        self.available_targets = {}

        self.ctx = MLContext()
        super().register_all_dialects()
        super().register_all_frontends()
        super().register_all_passes()
        super().register_all_targets()

        ## Add custom dialects & passes
        self.ctx.load_dialect(Snax)
        super().register_pass(DispatchElementWiseMult)
        super().register_pass(LinalgToLibraryCall)
        super().register_pass(SetMemorySpace)
        super().register_pass(InsertSyncBarrier)
<<<<<<< HEAD
        super().register_pass(DispatchRegions)
=======
        super().register_pass(SNAXCopyToDMA)
>>>>>>> 54b38a7e

        # arg handling
        arg_parser = argparse.ArgumentParser(description=description)
        super().register_all_arguments(arg_parser)
        self.args = arg_parser.parse_args(args=args)

        self.ctx.allow_unregistered = self.args.allow_unregistered_dialect

        super().setup_pipeline()

    pass


def main():
    SNAXOptMain().run()


if "__main__" == __name__:
    main()<|MERGE_RESOLUTION|>--- conflicted
+++ resolved
@@ -6,11 +6,8 @@
 from compiler.transforms.linalg_to_library_call import LinalgToLibraryCall
 from compiler.transforms.set_memory_space import SetMemorySpace
 from compiler.transforms.insert_sync_barrier import InsertSyncBarrier
-<<<<<<< HEAD
 from compiler.transforms.dispatch_regions import DispatchRegions
-=======
 from compiler.transforms.snax_copy_to_dma import SNAXCopyToDMA
->>>>>>> 54b38a7e
 from collections.abc import Sequence
 
 
@@ -36,11 +33,8 @@
         super().register_pass(LinalgToLibraryCall)
         super().register_pass(SetMemorySpace)
         super().register_pass(InsertSyncBarrier)
-<<<<<<< HEAD
         super().register_pass(DispatchRegions)
-=======
         super().register_pass(SNAXCopyToDMA)
->>>>>>> 54b38a7e
 
         # arg handling
         arg_parser = argparse.ArgumentParser(description=description)
