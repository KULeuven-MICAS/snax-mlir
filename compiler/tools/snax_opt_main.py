import argparse
from collections.abc import Sequence

from xdsl.ir import MLContext
from xdsl.xdsl_opt_main import xDSLOptMain

from compiler.dialects.accfg import ACCFG
from compiler.dialects.snax import Snax
from compiler.dialects.tsl import TSL
from compiler.transforms.accfg_config_overlap import AccfgConfigOverlapPass
from compiler.transforms.accfg_dedup import AccfgDeduplicate
from compiler.transforms.clear_memory_space import ClearMemorySpace
from compiler.transforms.convert_accfg_to_csr import ConvertAccfgToCsrPass
from compiler.transforms.convert_linalg_to_accfg import (
    ConvertLinalgToAccPass,
    TraceStatesPass,
)
from compiler.transforms.dispatch_kernels import DispatchKernels
from compiler.transforms.dispatch_regions import DispatchRegions
from compiler.transforms.insert_accfg_op import InsertAccOp
from compiler.transforms.insert_sync_barrier import InsertSyncBarrier
from compiler.transforms.linalg_to_library_call import LinalgToLibraryCall
from compiler.transforms.memref_to_snax import MemrefToSNAX
from compiler.transforms.realize_memref_casts import RealizeMemrefCastsPass
from compiler.transforms.set_memory_layout import SetMemoryLayout
from compiler.transforms.set_memory_space import SetMemorySpace
from compiler.transforms.snax_copy_to_dma import SNAXCopyToDMA
from compiler.transforms.snax_to_func import SNAXToFunc


class SNAXOptMain(xDSLOptMain):
    def __init__(
        self,
        description: str = "SNAX modular optimizer driver",
        args: Sequence[str] | None = None,
    ):
        self.available_frontends = {}
        self.available_passes = {}
        self.available_targets = {}

        self.ctx = MLContext()
        super().register_all_dialects()
        super().register_all_frontends()
        super().register_all_passes()
        super().register_all_targets()

        ## Add custom dialects & passes
<<<<<<< HEAD
        # TODO: this is needed with newer xDSL as they now also have the dialect
=======
        # FIXME: override upstream accfg dialect. Remove this after upstreaming full downstream accfg dialect.
>>>>>>> 7d402bb2
        del self.ctx._registered_dialects["accfg"]  # pyright: ignore

        self.ctx.load_dialect(Snax)
        self.ctx.load_dialect(TSL)
        self.ctx.load_dialect(ACCFG)
        super().register_pass(DispatchKernels.name, lambda: DispatchKernels)
        super().register_pass(LinalgToLibraryCall.name, lambda: LinalgToLibraryCall)
        super().register_pass(SetMemorySpace.name, lambda: SetMemorySpace)
        super().register_pass(SetMemoryLayout.name, lambda: SetMemoryLayout)
        super().register_pass(InsertAccOp.name, lambda: InsertAccOp)
        super().register_pass(InsertSyncBarrier.name, lambda: InsertSyncBarrier)
        super().register_pass(DispatchRegions.name, lambda: DispatchRegions)
        super().register_pass(SNAXCopyToDMA.name, lambda: SNAXCopyToDMA)
        super().register_pass(SNAXToFunc.name, lambda: SNAXToFunc)
        super().register_pass(ClearMemorySpace.name, lambda: ClearMemorySpace)
        super().register_pass(
            RealizeMemrefCastsPass.name, lambda: RealizeMemrefCastsPass
        )
        super().register_pass(MemrefToSNAX.name, lambda: MemrefToSNAX)
        super().register_pass(AccfgDeduplicate.name, lambda: AccfgDeduplicate)
        super().register_pass(
            ConvertLinalgToAccPass.name, lambda: ConvertLinalgToAccPass
        )
        super().register_pass(TraceStatesPass.name, lambda: TraceStatesPass)
        super().register_pass(ConvertAccfgToCsrPass.name, lambda: ConvertAccfgToCsrPass)
        super().register_pass(
            AccfgConfigOverlapPass.name, lambda: AccfgConfigOverlapPass
        )

        # arg handling
        arg_parser = argparse.ArgumentParser(description=description)
        super().register_all_arguments(arg_parser)
        self.args = arg_parser.parse_args(args=args)

        self.ctx.allow_unregistered = self.args.allow_unregistered_dialect

        super().setup_pipeline()

    pass


def main():
    SNAXOptMain().run()


if "__main__" == __name__:
    main()<|MERGE_RESOLUTION|>--- conflicted
+++ resolved
@@ -45,11 +45,7 @@
         super().register_all_targets()
 
         ## Add custom dialects & passes
-<<<<<<< HEAD
-        # TODO: this is needed with newer xDSL as they now also have the dialect
-=======
         # FIXME: override upstream accfg dialect. Remove this after upstreaming full downstream accfg dialect.
->>>>>>> 7d402bb2
         del self.ctx._registered_dialects["accfg"]  # pyright: ignore
 
         self.ctx.load_dialect(Snax)
