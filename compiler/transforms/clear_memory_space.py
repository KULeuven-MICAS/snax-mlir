from xdsl.dialects import builtin, func, memref
from xdsl.ir import MLContext
from xdsl.passes import ModulePass


class ClearMemorySpace(ModulePass):
    name = "clear-memory-space"

    def apply(self, ctx: MLContext, module: builtin.ModuleOp) -> None:
        # helper function to clear the memory space of a memref
        # also clears the layout information of the memref - not used anymore
        def clear_memory_space(t):
            if isinstance(t, memref.MemRefType):
<<<<<<< HEAD
                if not isinstance(t.memory_space, builtin.NoneAttr):
                    return memref.MemRefType(
                        t.element_type,
                        t.get_shape(),
                        t.layout,
                        builtin.NoneAttr(),
                    )
=======
                return memref.MemRefType.from_element_type_and_shape(
                    t.element_type,
                    t.get_shape(),
                    builtin.NoneAttr(),
                    builtin.NoneAttr(),
                )
>>>>>>> 0d474baf
            return t

        for op_in_module in module.walk():
            for operand in op_in_module.operands:
                operand.type = clear_memory_space(operand.type)

            if isinstance(op_in_module, func.FuncOp):
                # special case for func ops because func ops do not have
                # operands, they have function_types which have ins & outs
                # Define new function type with updated inputs and outputs
                # mapped to a default memory space
                new_function_type = builtin.FunctionType.from_lists(
                    map(clear_memory_space, op_in_module.function_type.inputs),
                    map(clear_memory_space, op_in_module.function_type.outputs),
                )

                op_in_module.function_type = new_function_type<|MERGE_RESOLUTION|>--- conflicted
+++ resolved
@@ -11,22 +11,12 @@
         # also clears the layout information of the memref - not used anymore
         def clear_memory_space(t):
             if isinstance(t, memref.MemRefType):
-<<<<<<< HEAD
-                if not isinstance(t.memory_space, builtin.NoneAttr):
-                    return memref.MemRefType(
-                        t.element_type,
-                        t.get_shape(),
-                        t.layout,
-                        builtin.NoneAttr(),
-                    )
-=======
-                return memref.MemRefType.from_element_type_and_shape(
+                return memref.MemRefType(
                     t.element_type,
                     t.get_shape(),
                     builtin.NoneAttr(),
                     builtin.NoneAttr(),
                 )
->>>>>>> 0d474baf
             return t
 
         for op_in_module in module.walk():
