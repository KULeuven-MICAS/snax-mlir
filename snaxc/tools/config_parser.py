from typing import Any

from dacite import from_dict
from dacite.config import Config as DaciteConfig

from snaxc.accelerators.acc_context import AccContext
from snaxc.accelerators.configurable_accelerator import ConfigurableAccelerator
from snaxc.accelerators.snax_alu import SNAXAluAccelerator
from snaxc.accelerators.snax_gemmx import SNAXGEMMXAccelerator
<<<<<<< HEAD
from snaxc.accelerators.snax_xdma import SNAXXDMAAccelerator
=======
from snaxc.tools.configs import AcceleratorWrapper, GemmxWrapper, SnaxAluWrapper, SystemConfig
>>>>>>> fcd65fd0
from snaxc.util.snax_memory import SnaxMemory

# mapping the config wrappers to actual accelerators:
config_to_type: dict[type[AcceleratorWrapper], type[ConfigurableAccelerator] | None] = {
    GemmxWrapper: SNAXGEMMXAccelerator,
    SnaxAluWrapper: SNAXAluAccelerator,
}


def parse_config(config: Any) -> AccContext:
    system = from_dict(SystemConfig, config, DaciteConfig(strict=True))
    context = AccContext()
    context.register_memory(SnaxMemory.from_config(system.memory))

    assert len(system.clusters) == 1, "Only one cluster is supported for now"
    cluster = system.clusters[0]

    context.register_memory(SnaxMemory.from_config(cluster.memory))

<<<<<<< HEAD
def parse_config(config: Any) -> AccContext:
    context = AccContext()
    assert isa(config, dict[str, Any])

    for key, value in config.items():
        if key == "memory":
            assert isa(value, dict[str, Any])
            memory = parse_memory(value)
            context.register_memory(memory)
        elif re.fullmatch(r"cluster_(\d+)", key):
            assert isa(value, dict[str, Any])
            cluster = parse_cluster(value)
            context.register_memory(cluster.memory)
            for core in cluster.cores:
                if core.accelerators:
                    for accelerator in core.accelerators:
                        if accelerator == "snax_gemmx":
                            context.register_accelerator(SNAXGEMMXAccelerator.name, lambda: SNAXGEMMXAccelerator())
                        elif accelerator == "snax_alu":
                            context.register_accelerator(SNAXAluAccelerator.name, lambda: SNAXAluAccelerator())
                        elif accelerator == "xdma":
                            context.register_accelerator(SNAXXDMAAccelerator.name, lambda: SNAXXDMAAccelerator())
        else:
            raise ValueError(f"Unknown config key: {key}")

    return context


def parse_memory(config: dict[str, Any]) -> SnaxMemory:
    assert set(config.keys()) == set(["name", "start", "size"])
    return SnaxMemory(StringAttr(config["name"]), config["size"], config["start"])


def parse_cluster(config: dict[str, Any]) -> Cluster:
    cores = [core_name for core_name in config.keys() if re.fullmatch(r"core_(\d+)", core_name)]
    return Cluster(
        memory=parse_memory(config["memory"]),
        cores=[Core(accelerators=config[core]) for core in cores],
    )
=======
    for core in cluster.cores:
        for accelerator in core.accelerators:
            # FIXME: dynamic registration of accelerators is unnecessary and annoying here:
            # cannot be dynamic as lifetime of core.gemmx is not guaranteed according to pyright
            accelerator_type = config_to_type.get(type(accelerator))
            if accelerator_type is not None:
                accelerator_instance = accelerator_type.from_config(accelerator.accelerator)
                context.register_accelerator(accelerator_type.name, lambda: accelerator_instance)

    return context
>>>>>>> fcd65fd0
<|MERGE_RESOLUTION|>--- conflicted
+++ resolved
@@ -7,11 +7,7 @@
 from snaxc.accelerators.configurable_accelerator import ConfigurableAccelerator
 from snaxc.accelerators.snax_alu import SNAXAluAccelerator
 from snaxc.accelerators.snax_gemmx import SNAXGEMMXAccelerator
-<<<<<<< HEAD
-from snaxc.accelerators.snax_xdma import SNAXXDMAAccelerator
-=======
 from snaxc.tools.configs import AcceleratorWrapper, GemmxWrapper, SnaxAluWrapper, SystemConfig
->>>>>>> fcd65fd0
 from snaxc.util.snax_memory import SnaxMemory
 
 # mapping the config wrappers to actual accelerators:
@@ -31,47 +27,6 @@
 
     context.register_memory(SnaxMemory.from_config(cluster.memory))
 
-<<<<<<< HEAD
-def parse_config(config: Any) -> AccContext:
-    context = AccContext()
-    assert isa(config, dict[str, Any])
-
-    for key, value in config.items():
-        if key == "memory":
-            assert isa(value, dict[str, Any])
-            memory = parse_memory(value)
-            context.register_memory(memory)
-        elif re.fullmatch(r"cluster_(\d+)", key):
-            assert isa(value, dict[str, Any])
-            cluster = parse_cluster(value)
-            context.register_memory(cluster.memory)
-            for core in cluster.cores:
-                if core.accelerators:
-                    for accelerator in core.accelerators:
-                        if accelerator == "snax_gemmx":
-                            context.register_accelerator(SNAXGEMMXAccelerator.name, lambda: SNAXGEMMXAccelerator())
-                        elif accelerator == "snax_alu":
-                            context.register_accelerator(SNAXAluAccelerator.name, lambda: SNAXAluAccelerator())
-                        elif accelerator == "xdma":
-                            context.register_accelerator(SNAXXDMAAccelerator.name, lambda: SNAXXDMAAccelerator())
-        else:
-            raise ValueError(f"Unknown config key: {key}")
-
-    return context
-
-
-def parse_memory(config: dict[str, Any]) -> SnaxMemory:
-    assert set(config.keys()) == set(["name", "start", "size"])
-    return SnaxMemory(StringAttr(config["name"]), config["size"], config["start"])
-
-
-def parse_cluster(config: dict[str, Any]) -> Cluster:
-    cores = [core_name for core_name in config.keys() if re.fullmatch(r"core_(\d+)", core_name)]
-    return Cluster(
-        memory=parse_memory(config["memory"]),
-        cores=[Core(accelerators=config[core]) for core in cores],
-    )
-=======
     for core in cluster.cores:
         for accelerator in core.accelerators:
             # FIXME: dynamic registration of accelerators is unnecessary and annoying here:
@@ -81,5 +36,4 @@
                 accelerator_instance = accelerator_type.from_config(accelerator.accelerator)
                 context.register_accelerator(accelerator_type.name, lambda: accelerator_instance)
 
-    return context
->>>>>>> fcd65fd0
+    return context